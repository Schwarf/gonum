package cblas

import (
	"testing"

	"github.com/gonum/blas/testblas"
)

func TestDgemm(t *testing.T) {
	testblas.TestDgemm(t, blasser)
}

func TestDsymm(t *testing.T) {
	testblas.DsymmTest(t, blasser)
}

<<<<<<< HEAD
func TestDsyr2k(t *testing.T) {
	testblas.Dsyr2kTest(t, blasser)
=======
func TestDsyrk(t *testing.T) {
	testblas.DsyrkTest(t, blasser)
>>>>>>> fc527b4f
}<|MERGE_RESOLUTION|>--- conflicted
+++ resolved
@@ -14,11 +14,10 @@
 	testblas.DsymmTest(t, blasser)
 }
 
-<<<<<<< HEAD
+func TestDsyrk(t *testing.T) {
+	testblas.DsyrkTest(t, blasser)
+}
+
 func TestDsyr2k(t *testing.T) {
 	testblas.Dsyr2kTest(t, blasser)
-=======
-func TestDsyrk(t *testing.T) {
-	testblas.DsyrkTest(t, blasser)
->>>>>>> fc527b4f
 }